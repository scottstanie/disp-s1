--- conflicted
+++ resolved
@@ -7,11 +7,7 @@
   - git  # for pip install, due to setuptools_scm
   - click>=7.0
   - isce3>=0.16.0
-<<<<<<< HEAD
-  - dolphin>=0.15.2
-=======
   - dolphin>=0.15.3
->>>>>>> f71357f3
   - h5netcdf>=1.0
   - snaphu>=0.2.1
   - pillow>=7.0
